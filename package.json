--- conflicted
+++ resolved
@@ -1,11 +1,6 @@
 {
-<<<<<<< HEAD
-  "name": "@robertaboukhalil/aioli",
+  "name": "@biowasm/aioli",
   "version": "1.1.1",
-=======
-  "name": "@biowasm/aioli",
-  "version": "1.1.0",
->>>>>>> 7f937f33
   "description": "A framework for building WebAssembly-based genomics tools",
   "main": "aioli.js",
   "repository": {
